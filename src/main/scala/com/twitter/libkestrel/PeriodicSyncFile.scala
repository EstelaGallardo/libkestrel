--- conflicted
+++ resolved
@@ -39,7 +39,6 @@
 }
 
 object PeriodicSyncFile {
-<<<<<<< HEAD
   def create(file: File, scheduler: ScheduledExecutorService, period: Duration, maxFileSize: StorageUnit) = {
     new PeriodicSyncFile(file, scheduler, period, maxFileSize, true)
   }
@@ -48,9 +47,6 @@
     new PeriodicSyncFile(file, scheduler, period, maxFileSize, false)
   }
 
-  // FIXME
-=======
->>>>>>> a3d82e14
   // override me to track fsync delay metrics
   var addTiming: Duration => Unit = { _ => }
 }
@@ -110,32 +106,15 @@
   @volatile var closed = false
 
   private def fsync() {
-<<<<<<< HEAD
-    // FIXME wut
-    // "fsync needs to be synchronized since the timer thread could be running at the same time as a journal rotation."
-    synchronized {
-      // race: we could underestimate the number of completed writes. that's okay.
-      val completed = promises.size
-      val fsyncStart = Time.now
-      try {
-        writer.force()
-      } catch {
-        case e: IOException => {
-          for (i <- 0 until completed) {
-            promises.poll().promise.setException(e)
-          }
-          return
-=======
     // race: we could underestimate the number of completed writes. that's okay.
     val completed = promises.size
     val fsyncStart = Time.now
     try {
-      writer.force(false)
+      writer.force()
     } catch {
       case e: IOException => {
         for (i <- 0 until completed) {
           promises.poll().promise.setException(e)
->>>>>>> a3d82e14
         }
         return
       }
